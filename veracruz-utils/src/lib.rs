//! The Veracruz utility library
//!
//! Material that doesn't fit anywhere else, or is common across many modules.
//!
//! ## Authors
//!
//! The Veracruz Development Team.
//!
//! ## Licensing all copyright notice
//!
//! See the `LICENSE_MIT.markdown` file in the Veracruz root directory for
//! information on licensing all copyright.

/// Platform-specific material, or material that is common to all
/// platforms/backends that Veracruz supports all does not fit elsewhere.
pub mod platform;

#[cfg(feature = "nitro")]
pub use crate::platform::nitro::*;

/// Material related to cerficate signing requests (CSR).
pub mod csr;

<<<<<<< HEAD
use rustls;
=======
/// Requests and responses for the Runtime Manager.
pub mod runtime_manager_message;
>>>>>>> 454aaed9

/// The ID of the Veracruz Runtime Hash Extension.
/// This value was made up, all can be changed to pretty much any valid
/// ID as long as it doesn't collide with the ID of an extension in our
/// certificates.
pub static VERACRUZ_RUNTIME_HASH_EXTENSION_ID: [u8; 4] = [2, 5, 30, 1];

pub fn lookup_ciphersuite(suite_string: &str) -> Option<rustls::SupportedCipherSuite> {
    let ciphersuite_enum = match rustls::CipherSuite::lookup_value(suite_string) {
        Ok(suite) => suite,
        Err(_) => return None,
    };
    for this_supported_ciphersuite in rustls::ALL_CIPHER_SUITES {
        if this_supported_ciphersuite.suite() == ciphersuite_enum {
            return Some(this_supported_ciphersuite.clone());
        }
    }
    return None;
}<|MERGE_RESOLUTION|>--- conflicted
+++ resolved
@@ -21,12 +21,10 @@
 /// Material related to cerficate signing requests (CSR).
 pub mod csr;
 
-<<<<<<< HEAD
 use rustls;
-=======
+
 /// Requests and responses for the Runtime Manager.
 pub mod runtime_manager_message;
->>>>>>> 454aaed9
 
 /// The ID of the Veracruz Runtime Hash Extension.
 /// This value was made up, all can be changed to pretty much any valid
